import copy
import json
import logging
import os
import re
import shutil
from collections import defaultdict
from dataclasses import dataclass, field
from datetime import datetime
from json import JSONDecodeError
from pathlib import Path
from typing import Any, Dict, Iterable, List, Optional, Set, TextIO, Tuple, Type, Union, cast, Iterator

import click
import htmlmin
import jinja2
from jinja2.ext import loopcontrols
from urllib.parse import quote_plus
import markdown2
import requests
import yaml
from dataclasses_json import dataclass_json
from jinja2 import FileSystemLoader
from pygments import highlight
from pygments.formatters.html import HtmlFormatter
from pygments.lexers.javascript import JavascriptLexer
from pytz import reference

TEMPLATE_FILE_NAME = "base.html"
CSS_FILE_NAME = "schema_doc.css"
JS_FILE_NAME = "schema_doc.min.js"

DEFAULT_PATTERN = r"(\[Default - `([^`]+)`\])"
DEPRECATED_PATTERN = r"\[Deprecated"

TYPE_ARRAY = "array"
TYPE_BOOLEAN = "boolean"
TYPE_CONST = "const"
TYPE_ENUM = "enum"
TYPE_INTEGER = "integer"
TYPE_NUMBER = "number"
TYPE_OBJECT = "object"
TYPE_STRING = "string"

KW_REQUIRED = "required"
KW_TITLE = "title"
KW_CONTAINS = "contains"
KW_ITEMS = "items"
KW_UNIQUE_ITEMS = "uniqueItems"
KW_ADDITIONAL_ITEMS = "additionalItems"
KW_MAX_ITEMS = "maxItems"
KW_MIN_ITEMS = "minItems"
KW_MAX_LENGTH = "maxLength"
KW_MIN_LENGTH = "minLength"
KW_PATTERN = "pattern"
KW_CONST = "const"
KW_ENUM = "enum"
KW_ELSE = "else"
KW_THEN = "then"
KW_IF = "if"
KW_NOT = "not"
KW_ONE_OF = "oneOf"
KW_ANY_OF = "anyOf"
KW_ALL_OF = "allOf"
KW_PROPERTIES = "properties"
KW_PATTERN_PROPERTIES = "patternProperties"
KW_ADDITIONAL_PROPERTIES = "additionalProperties"

DESCRIPTION = "description"
DEFAULT = "default"
EXAMPLES = "examples"
ITEMS = "items"
TYPE = "type"
REF = "$ref"

MULTIPLE_OF = "multipleOf"
MAXIMUM = "maximum"
EXCLUSIVE_MAXIMUM = "exclusiveMaximum"
MINIMUM = "minimum"
EXCLUSIVE_MINIMUM = "exclusiveMinimum"

SHORT_DESCRIPTION_NUMBER_OF_LINES = 8

CONFIG_DEPRECATION_MESSAGE = (
    "JSON Schema for humans: Please supply a GenerationConfiguration object instead of individual options"
)

circular_references: Dict["SchemaNode", bool] = {}


@dataclass_json
@dataclass
class GenerationConfiguration:
    """Configuration for generating documentation for a schema"""

    minify: bool = True
    description_is_markdown: bool = True
    deprecated_from_description: bool = False
    show_breadcrumbs: bool = True
    collapse_long_descriptions: bool = True
    default_from_description: bool = False
    expand_buttons: bool = False
    copy_css: bool = True
    copy_js: bool = True
    link_to_reused_ref: bool = True
    recursive_detection_depth: int = 25
    templates_directory: str = os.path.join(os.path.dirname(__file__), "templates")
    template_name: str = "js"
    # markdown2 extra parameters can be added here: https://github.com/trentm/python-markdown2/wiki/Extras
    markdown_options: Any = None
    template_md_options: Any = None

    def __post_init__(self) -> None:
        default_markdown_options = {
            "break-on-newline": True,
            "fenced-code-blocks": {"cssclass": "highlight jumbotron"},
            "tables": None,
        }
        default_markdown_options.update(self.markdown_options or {})
        self.markdown_options = default_markdown_options

        default_template_md_options = {"badge_as_image": False}
        default_template_md_options.update(self.template_md_options or {})
        self.template_md_options = default_template_md_options


class SchemaNode:
    """
    Represents a part of a JSON schema with additional metadata to help with documentation
    """

    def __init__(
        self,
        depth: int,
        file: str,
        path_to_element: List[Union[str, int]],
        html_id: str,
        breadcrumb_name: str = "",
        ref_path="",
        parent: "SchemaNode" = None,
        parent_key: str = None,
        literal: Union[str, int, bool] = None,
        keywords: Dict[str, Union["SchemaNode", str, List[str]]] = None,
        array_items: List["SchemaNode"] = None,
        links_to: "SchemaNode" = None,
        refers_to: "SchemaNode" = None,
        is_displayed: bool = True,
    ):
        """

        :param depth: Number of levels from the root of the schema to this node.
        :param file: Real path to the schema file
        :param path_to_element: Path from the root of the schema to the current element
        :param html_id: HTML ID for the current element. Used for anchor links.
        :param parent: The parent node of which the current node is an array item or keyword
        :param parent_key: If the node is under a keyword of the parent node, that keyword
            Example:
            In the following context
            {
                "patternProperties": {
                    ".*": {
                        "type": string
                    }
                }
            }

            For the node
            {
                "type": string
            }
            The parent_key is ".*"

            For the node
            {
                ".*": {
                    "type": string
                }
            }
            The parent key is "patternProperties"

        :param ref_path: Path of a reference to this element, if any (usually "#/definitions/A name")
        :param literal: If the schema is neither a dict nor an array, it will be kept here
                        Useful for things like description, types, const, enum, etc.
        :param keywords: If the schema is a dict, this will be filled. Otherwise, this stays empty
        :param array_items: If the schema is an array, this will be filled. Otherwise, this stays empty
        :param links_to: If the same node is documented elsewhere, the other SchemaNode that documents it
        :param refers_to: If there is a $ref, this should contain the SchemaNode object for it
        :param is_displayed: Instructs the templates if this part should be fully documented.
                             If false, the description and a link to the referenced element will be generated instead.
                             If false, refers_to needs to be set
        """
        self.depth = depth
        self.file = file
        self.path_to_element = path_to_element
        self.html_id = html_id or "_".join(path_to_element) or "root"
        self.breadcrumb_name = breadcrumb_name
        self.parent = parent
        self.parent_key = parent_key
        self.ref_path = ref_path
        self.literal = literal
        self.keywords = keywords or {}
        self.array_items = array_items or []
        self.links_to = links_to
        self.refers_to = refers_to
        self.is_displayed = is_displayed
        self._refers_to_merged = None
        self.properties: Dict[str, "SchemaNode"] = {}
        self.additional_properties: Optional["SchemaNode"] = None
        # If True, it means additionalProperties is there and false. If False, additionalProperties is either not set
        # or is set but is not false (depends on self.additional_properties)
        self.no_additional_properties: bool = False
        self.pattern_properties: Dict[str, "SchemaNode"] = {}

    @property
    def explicit_no_additional_properties(self) -> bool:
        """Return True if additionalProperties is set and false (to differentiate from not set)"""
        return bool(
            (self.properties or self.pattern_properties)
            and self.no_additional_properties
            and not self.additional_properties
        )

    @property
    def definition_name(self) -> str:
        """The text to display when this node is the title of a section or tab"""
        if self.is_property and self.property_name:
            return self.property_name
        if self.title:
            return self.title
        if self.ref_path:
            return self.ref_path.split("/")[-1]
        return ""

    @property
    def link_name(self) -> str:
        """The text to display when linking to this node from somewhere else in the schema"""
        return self.definition_name or self.html_id

    @property
    def name_for_breadcrumbs(self) -> str:
        return self.definition_name or self.breadcrumb_name

    @property
    def is_property(self) -> bool:
        return bool(self.parent and self.property_name in self.parent.properties.keys())

    @property
    def is_pattern_property(self) -> bool:
        return bool(self.parent and self.property_name in self.parent.pattern_properties.keys())

    @property
    def is_additional_properties(self) -> bool:
        return self.parent_key == KW_ADDITIONAL_PROPERTIES

    @property
    def is_a_property_node(self) -> bool:
        return self.is_property or self.is_pattern_property or self.is_additional_properties

    @property
    def is_additional_properties_schema(self) -> bool:
        return self.is_additional_properties and self.literal is not True

    @property
    def iterate_properties(self) -> Iterable["SchemaNode"]:
        if self.properties:
            yield from self.properties.values()

        if self.pattern_properties:
            yield from self.pattern_properties.values()

        if self.additional_properties:
            yield self.additional_properties

    @property
    def required_properties(self) -> List[str]:
        """The required properties for this node"""
        required_properties = self.kw_required
        if not required_properties:
            return []

        return [r.literal for r in required_properties.array_items]

    @property
    def is_required_property(self) -> bool:
        """Check if the current node represents a property and that this property is required by its parent"""
        return self.parent and self.property_name in self.parent.required_properties

    @property
    def nodes_from_root(self) -> Iterator["SchemaNode"]:
        """The list of nodes to reach this node"""
        nodes: List["SchemaNode"] = [self]
        current_node = self
        while current_node.parent:
            nodes.append(current_node.parent)
            current_node = current_node.parent

        if len(nodes) == 1:
            # Don't want to display "root" alone at the root
            return []

        return reversed(nodes)

    @property
    def path_to_property(self) -> str:
        """Human-readable representation of the path from the root of the schema to this node"""
        path_without_properties = [p for p in self.path_to_element if p not in [KW_PROPERTIES, KW_PATTERN_PROPERTIES]]
        return " -> ".join([p if isinstance(p, str) else f"Item {p}" for p in path_without_properties])

    @property
    def flat_path(self) -> str:
        """String representation of the path to this node from the root of the current schema"""
        return "/".join(str(part) for part in self.path_to_element)

    @property
    def default_value(self) -> Optional[Any]:
        def _default_value(node: SchemaNode) -> Optional[Any]:
            default = node.keywords.get(DEFAULT)
            if isinstance(default, SchemaNode) and default.is_a_property_node:
                return None
            return default

        seen = set()
        current_node = self
        possible_default = _default_value(current_node)
        while not possible_default and current_node.refers_to:
            if current_node in seen:
                break
            seen.add(current_node)
            current_node = current_node.refers_to
            possible_default = _default_value(current_node)

        return possible_default

    @property
    def examples(self) -> List[str]:
        possible_examples = self.keywords.get(EXAMPLES)
        if not possible_examples:
            return []

        if isinstance(possible_examples, SchemaNode) and possible_examples.is_a_property_node:
            return []

        return possible_examples

    @property
    def refers_to_merged(self) -> Optional["SchemaNode"]:
        """The referenced node, with values from the current node merged in"""
        if self._refers_to_merged:
            return self._refers_to_merged

        if not self.refers_to:
            return None

        merged_node = copy.copy(self.refers_to)
        merged_node.keywords = {k: copy.copy(v) for k, v in self.refers_to.keywords.items()}
        merged_node.array_items = [copy.copy(i) for i in self.refers_to.array_items]

        merged_node.keywords.update({k: copy.copy(v) for k, v in self.keywords.items()})
        merged_node.array_items += [copy.copy(i) for i in self.array_items]

        return merged_node

        # self._refers_to_merged = merged_node

        # return self._refers_to_merged

    def get_keyword(self, keyword: str) -> Optional["SchemaNode"]:
        """Get the value of a keyword if present and it is not a property (to avoid conflicts with properties being
        named like a keyword, e.g. a property named "if")
        """
        possible_keyword = self.keywords.get(keyword)
        if possible_keyword and isinstance(possible_keyword, SchemaNode) and not possible_keyword.is_property:
            return possible_keyword

        return None

    @property
    def kw_all_of(self) -> Optional["SchemaNode"]:
        return self.get_keyword(KW_ALL_OF)

    @property
    def kw_any_of(self) -> Optional["SchemaNode"]:
        return self.get_keyword(KW_ANY_OF)

    @property
    def kw_one_of(self) -> Optional["SchemaNode"]:
        return self.get_keyword(KW_ONE_OF)

    @property
    def kw_not(self) -> Optional["SchemaNode"]:
        return self.get_keyword(KW_NOT)

    @property
    def has_conditional(self) -> bool:
        return self.kw_if is not None and (self.kw_then is not None or self.kw_else is not None)

    @property
    def kw_if(self) -> Optional["SchemaNode"]:
        return self.get_keyword(KW_IF)

    @property
    def kw_then(self) -> Optional["SchemaNode"]:
        return self.get_keyword(KW_THEN)

    @property
    def kw_else(self) -> Optional["SchemaNode"]:
        return self.get_keyword(KW_ELSE)

    @property
    def kw_enum(self) -> Optional["SchemaNode"]:
        return self.get_keyword(KW_ENUM)

    @property
    def kw_const(self) -> Optional["SchemaNode"]:
        return self.get_keyword(KW_CONST)

    @property
    def kw_pattern(self) -> Optional["SchemaNode"]:
        return self.get_keyword(KW_PATTERN)

    @property
    def kw_properties(self) -> Optional["SchemaNode"]:
        return self.get_keyword(KW_PROPERTIES)

    @property
    def kw_pattern_properties(self) -> Optional["SchemaNode"]:
        return self.get_keyword(KW_PATTERN_PROPERTIES)

    @property
    def kw_additional_properties(self) -> Optional["SchemaNode"]:
        return self.get_keyword(KW_ADDITIONAL_PROPERTIES)

    @property
    def kw_min_length(self) -> Optional["SchemaNode"]:
        return self.get_keyword(KW_MIN_LENGTH)

    @property
    def kw_max_length(self) -> Optional["SchemaNode"]:
        return self.get_keyword(KW_MAX_LENGTH)

    @property
    def kw_items(self) -> Optional[List["SchemaNode"]]:
        "items can be either an object either a list of object"
        items = self.get_keyword(KW_ITEMS) or []
        if type(items) == List:
            return items.array_items

        return [items]

    @property
    def kw_min_items(self) -> Optional["SchemaNode"]:
        return self.get_keyword(KW_MIN_ITEMS)

    @property
    def kw_max_items(self) -> Optional["SchemaNode"]:
        return self.get_keyword(KW_MAX_ITEMS)

    @property
    def kw_unique_items(self) -> Optional["SchemaNode"]:
        return self.get_keyword(KW_UNIQUE_ITEMS)

    @property
    def kw_additional_items(self) -> Optional["SchemaNode"]:
        return self.get_keyword(KW_ADDITIONAL_ITEMS)

    @property
    def kw_contains(self) -> Optional["SchemaNode"]:
        return self.get_keyword(KW_CONTAINS)

    @property
    def kw_required(self) -> Optional["SchemaNode"]:
        return self.get_keyword(KW_REQUIRED)

    @property
    def title(self) -> Optional[str]:
        title_kw = self.get_keyword(KW_TITLE)
        if not title_kw:
            return None
        title = title_kw.literal
        title = cast(str, title)
        return title

    @property
    def property_name(self) -> Optional[str]:
        return self.parent_key

    @property
    def property_display_name(self) -> Optional[str]:
        """The name to display in documentation for this property.

        This is simply the property name unless it is under "patternProperties" and it has a title,
        in which case it is that title
        """
        if self.is_pattern_property:
            return self.title or self.parent_key
        if self.is_additional_properties:
            return "Additional Properties"
        return self.parent_key

    @property
    def type_name(self) -> str:
        name = get_type_name(self)

        if name:
            return name

        seen = set()
        current_node = self
        while not name and current_node.refers_to:
            if current_node in seen:
                break
            seen.add(current_node)
            referenced_schema = current_node.refers_to
            name = get_type_name(referenced_schema)
            current_node = referenced_schema

        return name or TYPE_OBJECT

    def should_be_a_link(self, config: GenerationConfiguration) -> bool:
        """Check if this node should be displayed as a link to another section of the schema in the context of
        the provided configuration.
        """
        if not self.links_to or self.is_displayed:
            return False

        if config.link_to_reused_ref:
            return True

        return self.has_circular_reference(config)

    def node_is_parent(self, node_to_check: "SchemaNode") -> bool:
        """Check if the provided node is a parent of the current node"""
        if self.file != node_to_check.file:
            return False

        for i, path_part in enumerate(node_to_check.path_to_element):
            if len(self.path_to_element) <= i:
                return False
            if self.path_to_element[i] != path_part:
                return False
        return True

    def has_circular_reference(self, config: GenerationConfiguration) -> bool:
        """Check if the current schema is a reference to another section that references the current schema.

        The check is recursive up to config.recursive_detection_depth levels, meaning that if the node refers to another
        node that refers to another node that refers to a parent of itself, this will still return True if, and only if,
        it takes less than config.recursive_detection_depth steps to get to the parent.
        """
        if self in circular_references:
            return circular_references[self]

        if not self.links_to:
            circular_references[self] = False
            return False

        iteration_count = 0
        to_check = {self.links_to}
        while to_check and iteration_count < config.recursive_detection_depth:
            for node_to_check in to_check:
                # If the node reached via reference, keywords, or array items is the node itself, we have a circular
                # reference.
                # We also check if the path is for a parent to save on cycles
                if node_to_check == self or self.node_is_parent(node_to_check):
                    circular_references[self] = True
                    return True

            new_to_check: Set[SchemaNode] = set()
            for node_to_check in to_check:
                if node_to_check.links_to:
                    new_to_check.add(node_to_check.links_to)
                new_to_check = new_to_check.union(
                    set(n for n in node_to_check.keywords.values() if isinstance(n, SchemaNode))
                )
                new_to_check = new_to_check.union(set(node_to_check.array_items))
            to_check = new_to_check
            iteration_count += 1

        circular_references[self] = False
        return False

    def __eq__(self, other: object) -> bool:
        """For two schema nodes to be considered equals they must represent the same element in the same file"""
        if other is None:
            return False

        if not isinstance(other, SchemaNode):
            return NotImplemented

        return self.file == other.file and self.path_to_element == other.path_to_element

    def __hash__(self) -> int:
        return hash(self.file + self.flat_path)

    def __str__(self) -> str:
        return self.flat_path


class MdTemplate(object):
    def __init__(self, config):
        self.headings = {}
        self.auto_generated_heading = 0
        self.toc = {}
        self.config = config

    def register_jinja(self, env: jinja2.Environment):
        env.filters["md_get_numeric_minimum_restriction"] = self.get_numeric_minimum_restriction
        env.filters["md_get_numeric_maximum_restriction"] = self.get_numeric_maximum_restriction
        env.filters["md_escape_for_table"] = self.escape_for_table
        env.filters["md_heading"] = self.heading
        env.filters["md_properties_table"] = self.properties_table
        env.filters["md_type_info_table"] = self.type_info_table
        env.filters["md_array_restrictions"] = self.array_restrictions
        env.filters["md_array_items_restrictions"] = self.array_items_restrictions
        env.filters["md_array_items"] = self.array_items
        env.filters["md_restrictions_table"] = self.restrictions_table
        env.filters["md_generate_table"] = self.generate_table
        env.filters["md_first_line"] = self.first_line

        env.globals["md_badge"] = self.badge
        env.globals["md_get_toc"] = self.get_toc

    def get_numeric_minimum_restriction(self, schema_node: SchemaNode, default: str = "N/A") -> str:
        """Filter. Get the text to display about minimum restriction on a numeric type (integer or number)"""
        minimum = schema_node.keywords.get(MINIMUM)
        if minimum:
            minimum = minimum.literal
        exclusive_minimum = schema_node.keywords.get(EXCLUSIVE_MINIMUM)
        if exclusive_minimum:
            exclusive_minimum = exclusive_minimum.literal

        # Fix minimum and exclusive_minimum both there
        if minimum is not None and exclusive_minimum is not None:
            if minimum <= exclusive_minimum:
                exclusive_minimum = None
            else:
                minimum = None

        minimum_fragment = default
        if minimum is not None:
            minimum_fragment = f"&ge; {minimum}"
        if exclusive_minimum is not None:
            minimum_fragment = f"&gt; {exclusive_minimum}"

        return minimum_fragment

    def get_numeric_maximum_restriction(self, schema_node: SchemaNode, default: str = "N/A") -> str:
        """Filter. Get the text to display about maximum restriction on a numeric type(integer or number)"""
        maximum = schema_node.keywords.get(MAXIMUM)
        if maximum:
            maximum = maximum.literal
        exclusive_maximum = schema_node.keywords.get(EXCLUSIVE_MAXIMUM)
        if exclusive_maximum:
            exclusive_maximum = exclusive_maximum.literal

        # Fix maximum and exclusive_maximum both there
        if maximum is not None and exclusive_maximum is not None:
            if maximum > exclusive_maximum:
                exclusive_maximum = None
            else:
                maximum = None

        maximum_fragment = default
        if maximum is not None:
            maximum_fragment = f"&le; {maximum}"
        if exclusive_maximum is not None:
            maximum_fragment = f"&lt; {exclusive_maximum}"

        return maximum_fragment

    def escape_for_table(self, example_text: str) -> str:
        """Filter. escape characters('|', '`') in string to be inserted into markdown table"""
        return example_text.translate(str.maketrans({"|": "\\|", "`": "\\`"}))

    def heading(self, title: str, depth: int, html_id: Union[bool, str] = False) -> str:
        """
        Filter. display heading menu, heading number automatically calculated
        from previous heading and depth provided
        """
        if not html_id:
            self.auto_generated_heading = self.auto_generated_heading + 1
            html_id = f"autogenerated_heading_{self.auto_generated_heading}"
        if not (title and title.strip()):
            title = "Auto generated title"
        else:
            title = title.strip()

        # reset heading depth greater than current depth
        for curDepth in range(
            depth + 1, max(int(heading) for heading in self.headings) + 1 if self.headings else depth + 1
        ):
            self.headings.pop(curDepth, None)

        # compute heading, for each depth get last level, and increment level of asked depth
        heading_numbers = ""
        for curDepth in range(0, depth + 1):
            if curDepth in self.headings:
                if curDepth == depth:
                    self.headings[curDepth] = self.headings[curDepth] + 1
            else:
                self.headings[curDepth] = 1
            if curDepth != 0:
                heading_numbers += f"{self.headings[curDepth]}."

        # markdown menu depth
        menu = "#" * (depth + 1)

        # generate markdown title with anchor (except if depth 0)
        if depth == 0:
            menu += f" {title}"
        else:
            menu += f' <a name="{html_id}"></a>{heading_numbers} {title}'

        # store current heading in toc
        toc_menu = f"[{heading_numbers} {title}](#{html_id})"
        self.toc[heading_numbers] = {"depth": depth, "menu": toc_menu}

        return menu

    def get_toc(self) -> str:
        """
        generate Table Of Content from the heading that has been generated
        """
        toc_str = ""

        second_heading_depth = 0
        for i, heading in enumerate(self.toc.values()):
            # Ignore first heading
            if i == 0:
                continue
            if i == 1:
                second_heading_depth = heading["depth"]

            # Ensure we have no space at first level for TOC to be recognized
            indent = "  " * (heading["depth"] - second_heading_depth)
            toc_str += indent + "- " + heading["menu"] + "\n"

        return toc_str

    @staticmethod
    def format_link(title: str, link: str, tooltip: str = "") -> str:
        """Format a Markdown link"""
        return f"[{title}](#{link} {tooltip})"

    def badge(self, name: str, color: str, value: str = "") -> str:
        """
        Badge as markdown image link if badge_as_image option set otherwise Badge as text
        """
        if self.config.template_md_options["badge_as_image"]:
            value_str = ""
            if value and len(value) > 0:
                value_str = "-" + quote_plus(value)
            name = quote_plus(name)
            color = quote_plus(color)
            return f"![badge](https://img.shields.io/badge/{name}{value_str}-{color})"
        else:
            if value and len(value) > 0:
                return f"[{name}: {value}]"
            return f"[{name}]"

    def properties_table(self, schema: SchemaNode) -> List[List]:
        """
        Generate list of properties ready to be rendered by generate_table filter
        """
        properties = []
        for sub_property in schema.iterate_properties:
            line = []
            # property name
            propertyName = "+ " if sub_property.is_required_property else "- "
            propertyName += self.format_link(self.escape_for_table(sub_property.property_name), sub_property.html_id)
            line.append(propertyName)
            # pattern
            line.append("Yes" if sub_property.is_pattern_property else "No")
            # type
            line.append("Combination" if is_combining(sub_property) else self.escape_for_table(sub_property.type_name))
            # Deprecated
            line.append(self.badge("Deprecated", "red") if deprecated(self.config, sub_property) else "No")
            # Link
            if sub_property.should_be_a_link(self.config):
                line.append(
                    "Same as " + self.format_link(sub_property.links_to.link_name, sub_property.links_to.html_id)
                )
            elif sub_property.refers_to:
                line.append("In " + sub_property.ref_path)
            else:
                line.append("-")

            # title or description
            description = get_description(sub_property) or "-"
            if sub_property.title:
                description = sub_property.title

            line.append(self.escape_for_table(self.first_line(description, 80)))

            properties.append(line)

        if len(properties) > 0:
            # add header
            properties.insert(0, ["Property", "Pattern", "Type", "Deprecated", "Definition", "Title/Description"])

        return properties

    def first_line(self, example_text: str, max_length=False) -> str:
        """first_line truncated but replace ` with ' to avoid to have only one ` to avoid issues with jekyll"""
        return first_line(example_text, max_length).translate(str.maketrans({"`": "'"}))

    def type_info_table(self, schema: SchemaNode) -> List[List]:
        """
        Schema type info table :
        - type,
        - additional properties,
        - default value,
        - definitions links
        ready to be rendered by generate_table filter
        """
        type_info = []

        schemaType = schema.type_name
        defaultValue = schema.default_value
        type_info.append(["Type", "`combining`" if is_combining(schema) else f"`{schemaType}`"])
        if deprecated(self.config, schema):
            type_info.append(["**Deprecated**", self.badge("Deprecated", "red")])

        type_info.append(["**Additional properties**", self.additional_properties(schema)])
        if schema.default_value:
            type_info.append(["**Default**", f"`{defaultValue}`"])
        if schema.should_be_a_link(self.config):
            schemaLinkName = schema.links_to.link_name
            htmlId = schema.links_to.html_id
            type_info.append(["**Same definition as**", f"`[{ schemaLinkName }](#{ htmlId })`"])
        elif schema.refers_to:
            type_info.append(["**Defined in**", schema.ref_path])

        return type_info

    def additional_properties(self, schema: SchemaNode) -> str:
        """additional properties badge generation"""
        additionalProperties = ""
        for sub_property in schema.iterate_properties:
            if sub_property.is_additional_properties:
                if sub_property.is_additional_properties_schema:
                    htmlId = sub_property.html_id
                    shouldConformBadge = self.badge("Should-conform", "blue")
                    additionalProperties = f'[{shouldConformBadge}](#{htmlId} "Each additional property must conform to the following schema")'
                    break
                else:
                    badgeAnyType = self.badge("Any type", "green", "allowed")
                    additionalProperties = f'[{badgeAnyType}](# "Additional Properties of any type are allowed.")'
                    break

        if len(additionalProperties) == 0:
            if schema.explicit_no_additional_properties:
                badgeNotAllowed = self.badge("Not allowed", "red")
                additionalProperties = f'[{badgeNotAllowed}](# "Additional Properties not allowed.")'
            else:
                badgeAllowed = self.badge("Any type", "green", "allowed")
                additionalProperties = f'[{badgeAllowed}](# "Additional Properties of any type are allowed.")'

        return additionalProperties

    def array_restrictions(self, schema: SchemaNode) -> List[List]:
        """
        array restrictions: min/max items, items unicity, additional items, Tuple validation
        ready to be rendered by generate_table filter
        """

        array_restrictions = []
        array_restrictions.append(["", "Array restrictions"])
        array_restrictions.append(["**Min items**", str(schema.kw_min_items.literal) if schema.kw_min_items else "N/A"])
        array_restrictions.append(["**Max items**", str(schema.kw_max_items.literal) if schema.kw_max_items else "N/A"])
        array_restrictions.append(
            [
                "**Items unicity**",
                "True" if schema.kw_unique_items and schema.kw_unique_items.literal == True else "False",
            ]
        )
        array_restrictions.append(
            [
                "**Additional items**",
                "True" if schema.kw_additional_items and schema.kw_additional_items.literal == True else "False",
            ]
        )
        array_restrictions.append(
            [
                "**Tuple validation**",
                "See below" if schema.kw_items or (schema.kw_contains and schema.kw_contains.literal != {}) else "N/A",
            ]
        )

        return array_restrictions

    def array_items_restrictions(self, schema: SchemaNode) -> List[List]:
        """
        Tuple validation restrictions
        ready to be rendered by generate_table filter
        """
        if not schema.kw_items:
            return []
        array_items_restrictions = []
        array_items_restrictions.append(["Each item of this array must be", "Description"])
        for idx, item in enumerate(schema.kw_items):
            itemLabel = item.name_for_breadcrumbs or "Array Item " + idx
            itemHtmlId = item.html_id
            array_items_restrictions.append(
                [
                    f"[{itemLabel}](#{itemHtmlId})",
                    self.escape_for_table(self.first_line(get_description(item) or "-", 80)),
                ]
            )

        return array_items_restrictions

    def array_items(self, schema: SchemaNode, title: str) -> List[List]:
        """
        List of array items
        ready to be rendered by generate_table filter
        """
        if not schema.array_items:
            return []
        array_items = []
        array_items.append([title])
        for idx, item in enumerate(schema.array_items):
            itemLabel = item.name_for_breadcrumbs or title + " " + idx
            itemHtmlId = item.html_id
            array_items.append([f"[{itemLabel}](#{itemHtmlId})"])

        return array_items

    def restrictions_table(self, schema: SchemaNode) -> List[List]:
        """
        String or numeric restrictions tables
        - min/max length
        - regexp pattern + link to regexp101
        - multipleOf
        - minimum/maximum
        ready to be rendered by generate_table filter
        """
        restrictions = []
        if schema.kw_min_length:
            restrictions.append(["**Min length**", str(schema.kw_min_length.literal)])
        if schema.kw_max_length:
            restrictions.append(["**Max length**", str(schema.kw_max_length.literal)])
        if schema.kw_pattern:
            patternCode = schema.kw_pattern.literal.replace("|", "\|")
            patternUrl = quote_plus(schema.kw_pattern.literal)
            exampleUrl = ""
            if len(schema.examples) > 0:
                exampleUrl = "&testString=" + quote_plus(schema.examples[0])
            restrictions.append(
                [
                    "**Must match regular expression**",
                    f"```{patternCode}``` [Test](https://regex101.com/?regex={patternUrl}{exampleUrl})",
                ]
            )
        if schema.keywords.get("multipleOf"):
            restrictions.append(["**Multiple of**", str(schema.keywords.get("multipleOf").literal)])
        if schema.keywords.get("minimum") or schema.keywords.get("exclusiveMinimum"):
            restrictions.append(["**Minimum**", str(self.get_numeric_minimum_restriction(schema))])
        if schema.keywords.get("maximum") or schema.keywords.get("exclusiveMaximum"):
            restrictions.append(["**Maximum**", str(self.get_numeric_maximum_restriction(schema))])

        if len(restrictions) > 0:
            # add header
            restrictions.insert(0, ["Restrictions", " "])

        return restrictions

    def generate_table(self, table: List[List]) -> List[List]:
        """
        Pretty print markdown table using list of rows.
        Assuming first row is header line.
        Ending with empty line for rendering bottom border.
        Each column is str padded to max size string in the column.
        """
        if len(table) == 0:
            return ""

        # compute max length of each column
        max_cell_length: Dict = {}
        for idxRow, row in enumerate(table):
            for idxCol, cell in enumerate(row):
                max_cell_length[idxCol] = max(max_cell_length.get(idxCol, 0), len(cell))

        # generate md table
        output = ""
        for idxRow, row in enumerate(table):
            for idxCol, cell in enumerate(row):
                output += "| " + cell.ljust(max_cell_length[idxCol], " ") + " "
            output += "|\n"
            # add header line
            if idxRow == 0:
                for idxCol, cell in enumerate(row):
                    output += "| " + "".ljust(max_cell_length[idxCol], "-") + " "
                output += "|\n"

        # add last empty row
        for cell in max_cell_length.values():
            output += "| " + "".ljust(cell, " ") + " "
        output += "|\n"

        return output


def build_intermediate_representation(
    schema_path: Union[str, TextIO],
    config: GenerationConfiguration,
    loaded_schemas: Optional[Dict[str, Any]] = None,
) -> SchemaNode:
    """Build a SchemaNode object representing a JSON schema with added metadata to help rendering as a documentation.

    The representation will resolve references and generate HTML ids for elements
    """
    resolved_references: Dict[str, Dict[str, SchemaNode]] = defaultdict(dict)

    def defaultdict_list() -> Dict[Any, List]:
        return defaultdict(list)

    reference_users: Dict[str, Dict[str, List[SchemaNode]]] = defaultdict(defaultdict_list)
    _loaded_schemas: Dict[str, Any]
    if loaded_schemas is None:
        _loaded_schemas = {}
    else:
        assert isinstance(loaded_schemas, dict) and all(
            isinstance(k, str) for k in loaded_schemas.keys()
        ), "loaded_schemas must be Dict[str, Any]"
        _loaded_schemas = loaded_schemas

    # Make sure schema_path is absolute, all symlinks are resolved
    if isinstance(schema_path, Path):
        schema_path = str(schema_path.resolve())
    elif isinstance(schema_path, str):
        schema_path = os.path.realpath(schema_path)
    else:
        # Assuming schema_path is a file object (TextIO)
        schema_path = os.path.realpath(schema_path.name)

    def _record_ref(schema_real_path: str, path_to_element: List[Union[str, int]], current_node: SchemaNode) -> None:
        """Record that the node is describing the schema at the provided path"""
        resolved_references[schema_real_path]["/".join(str(e) for e in path_to_element)] = current_node

    def _resolve_ref(
        current_node: SchemaNode, schema: Union[Dict, List, int, str]
    ) -> Tuple[Optional[SchemaNode], Optional[SchemaNode]]:
        """Resolve the $ref keyword

        2 values are returned:
         - The "links_to" value, which is the node to which the current node should point to. This is used when several
           nodes have the same reference.

           This value cannot be under #/definitions, since those are not displayed.

           If properties a and b both references #/definitions/common, only a will be documented and b will link to a.
           In that case, the method would return the tuple (a, common).

           This method makes sure that the final element to be fully documented is the one that is the less nested so
           that the information is closer to the user.
           If properties a/b and c both references #/definitions/common, then a/b will link to c (c, common) and c will
           refer to common directly (None, common)
        - The "refers_to" value which is where the definition is in the schema.

        In general:
        - If there is no $ref, return (None, None).
        - If there is a referenced element that was never encountered before, build that element and return it for both
          "links_to" and "refers_to".
        - If there is a referenced element that was already encountered:
          - Check for circular references, if there are, return (None, None)
          - Check if another built node references the same one. If that node is closer to the user, "links_to" will be
            that node. Otherwise "links_to" is the same as "refers_to". "refers_to" is the reference that was found.
        """
        if not isinstance(schema, Dict) or REF not in schema:
            return None, None

        reference_path = schema.get(REF)
        if not reference_path:
            return None, None

        # Reference found, resolve the path (format "#/a/b/c", "file.json#/a/b/c", or "file.json")
        if "#" not in reference_path:
            uri_part = reference_path
            anchor_part = ""
        else:
            uri_part, anchor_part = reference_path.split("#", maxsplit=1)
            anchor_part = anchor_part.strip("/")

        # Resolve file path portion of reference
        if uri_part:
            if uri_part.startswith("http"):
                referenced_schema_path = uri_part
            else:
                referenced_schema_path = os.path.realpath(os.path.join(os.path.dirname(current_node.file), uri_part))
        elif current_node.file.startswith("http"):
            referenced_schema_path = current_node.file
        else:
            referenced_schema_path = os.path.realpath(current_node.file)

        def _find_reference(path: str, anchor_path: str) -> Optional[SchemaNode]:
            resolved_references_for_this_schema = resolved_references[path]
            return resolved_references_for_this_schema.get(anchor_path)

        # Check if already loaded
        found_reference = _find_reference(referenced_schema_path, anchor_part)

        if found_reference == current_node:
            found_reference = None

        if found_reference:
            reference_users_for_this_schema = reference_users[found_reference.file][anchor_part]
            reference_users[referenced_schema_path][anchor_part].append(current_node)

            # Detect infinite loop
            ref_by_file = current_node.file
            ref_by_path = current_node.flat_path
            found_users = reference_users.get(ref_by_file, {}).get(ref_by_path)
            while found_users:
                new_found_users = []
                for found_user in found_users:
                    if found_user == current_node:
                        # Huh oh, this node refers to the current node, let's break the cycle!
                        return None, None
                    ref_by_file = found_user.file
                    ref_by_path = found_user.flat_path
                    found_users_for_this = reference_users.get(ref_by_file, {}).get(ref_by_path)
                    if found_users_for_this:
                        new_found_users += found_users_for_this
                found_users = new_found_users

            # Find the first displayed node following the references
            while not found_reference.is_displayed and found_reference.refers_to:
                if found_reference.refers_to == current_node:
                    break
                found_reference = found_reference.refers_to

            # Is someone else using the reference?
            if reference_users_for_this_schema:
                other_user = None
                other_is_better = False
                i_am_better = False
                for user in reference_users_for_this_schema:
                    if user == current_node or not user.is_displayed:
                        continue

                    if not other_user:
                        other_user = user

                    if user.depth < other_user.depth:
                        other_user = user

                    if other_user.depth < current_node.depth:
                        other_user = user
                        other_is_better = True
                        i_am_better = False
                    elif other_user.depth > current_node.depth:
                        other_is_better = False
                        i_am_better = True

                # There is at least one other node having the same reference as the current node.
                if other_is_better:
                    # The other referencing node is nearer to the user, so it will now be displayed
                    # We mark the current node as being hidden and linking to the other one
                    other_user.is_displayed = True
                    current_node.is_displayed = False
                    return other_user, found_reference
                elif i_am_better:
                    # The other referencing node is more nested, it should be hidden and link to the current node
                    # The current node will documented the element referenced by both
                    other_user.is_displayed = False
                    other_user.links_to = current_node
                    current_node.is_displayed = True
                    return found_reference, found_reference
                elif other_user and other_user.refers_to:
                    # Both nodes are the same depth. The other having been seen first,
                    # this node will be hidden and linked to the other node
                    current_node.is_displayed = False
                    return other_user, found_reference

            return found_reference, found_reference
        else:
            reference_users[referenced_schema_path][anchor_part].append(current_node)

        # Not an existing reference, so it shall be built
        referenced_schema_path_to_element = anchor_part.split("/")
        new_reference = _build_node(
            current_node.depth,
            current_node.html_id,
            current_node.breadcrumb_name,
            referenced_schema_path,
            referenced_schema_path_to_element,
            _load_schema(referenced_schema_path, referenced_schema_path_to_element),
            current_node.parent,
            current_node.parent_key,
        )
        return new_reference, new_reference

    def _load_schema(schema_uri: str, path_to_element: List[Union[str, int]]) -> Union[Dict, List, int, str]:
        """Load the schema at the provided path or URL.

        If the URI is for a local file, it must be a "realpath", meaning absolute and with symlinks resolved.

        Loaded paths are kept in memory as to ensure never loading the same file twice
        """
        if schema_uri in _loaded_schemas:
            loaded_schema = _loaded_schemas[schema_uri]
        else:
            if schema_uri.startswith("http"):
                if schema_uri.endswith(".yaml"):
                    loaded_schema = yaml.safe_load(requests.get(schema_uri).text)
                else:
                    loaded_schema = requests.get(schema_uri).json()
            else:
                with open(schema_uri, encoding="utf-8") as schema_fp:
                    _, extension = os.path.splitext(schema_uri)
                    if extension == ".json":
                        loaded_schema = json.load(schema_fp)
                    else:
                        loaded_schema = yaml.safe_load(schema_fp)
            _loaded_schemas[schema_uri] = loaded_schema

        if path_to_element:
            for path_part in path_to_element:
                if not path_part:
                    # Empty string
                    continue
                if isinstance(path_part, str):
                    loaded_schema = loaded_schema[path_part]
                elif isinstance(path_part, int):
                    loaded_schema = loaded_schema[path_part]

        return loaded_schema

    def _get_node_ref(schema: Union[int, str, List, Dict]) -> str:
        if isinstance(schema, dict) and REF in schema:
            return schema[REF]
        return ""

    def _build_node(
        depth: int,
        html_id: str,
        breadcrumb_name: str,
        schema_file_path: str,
        path_to_element: List[Union[str, int]],
        schema: Union[Dict, List, int, str],
        parent: Optional[SchemaNode] = None,
        parent_key: Optional[str] = None,
    ) -> SchemaNode:
        """Recursively build a schema representation

        :param depth: Number of levels from the root of the schema to this node. Used when there are references to
                      figure out the less nested one in order to display it.
        :param html_id: HTML ID for the current element. Used for anchor links.
        :param breadcrumb_name: Name of the node in the breadcrumbs
        :param schema_file_path: Real path to the schema (absolute path with symlinks resolved)
        :param path_to_element: Path from the root of the schema to the current element
        :param schema: The JSON schema part being represented
        :return: A representation of the schema
        """
        if not schema_file_path.startswith("http"):
            schema_file_path = os.path.realpath(schema_file_path)

        new_node = SchemaNode(
            depth,
            file=schema_file_path,
            path_to_element=path_to_element,
            html_id=html_id,
            breadcrumb_name=breadcrumb_name,
            parent=parent,
            parent_key=parent_key,
            ref_path=_get_node_ref(schema),
        )
        if html_id == "root":
            html_id = ""

        _record_ref(schema_file_path, path_to_element, new_node)

        if isinstance(schema, dict):
            keywords = {}
            pattern_id = 1
            for schema_key, schema_value in schema.items():
                # These won't be needed to render the documentation.
                # The definitions will be reached from references, otherwise they are useless
                if schema_key in ["$id", "$ref", "$schema", "definitions"]:
                    continue

                # Examples are rendered in JSON because they will be represented that way in the documentation,
                # no need for a SchemaNode object
                if schema_key == "examples":
                    keywords[schema_key] = [
                        json.dumps(example, indent=4, separators=(",", ": "), ensure_ascii=False)
                        for example in schema_value
                    ]
                    continue

                # The default value will be printed as-is, no need for a SchemaNode object
                if schema_key == "default":
                    keywords[schema_key] = json.dumps(schema_value, ensure_ascii=False)
                    continue

                if schema_key in KW_PROPERTIES:
                    for new_property_name, new_property_schema in schema_value.items():
                        new_html_id = html_id
                        new_html_id += "_" if html_id else ""
                        new_html_id += escape_property_name_for_id(new_property_name)
                        new_node.properties[new_property_name] = _build_node(
                            depth + 1,
                            new_html_id,
                            new_property_name,
                            schema_file_path,
                            copy.deepcopy(path_to_element) + [new_property_name],
                            new_property_schema,
                            new_node,
                            new_property_name,
                        )
                elif schema_key == KW_ADDITIONAL_PROPERTIES:
                    if schema_value == False:
                        new_node.no_additional_properties = True
                    else:
                        new_html_id = html_id
                        new_html_id += "_" if html_id else ""
                        new_html_id += KW_ADDITIONAL_PROPERTIES
                        new_node.additional_properties = _build_node(
                            depth + 1,
                            new_html_id,
                            KW_ADDITIONAL_PROPERTIES,
                            schema_file_path,
                            copy.deepcopy(path_to_element) + [KW_ADDITIONAL_PROPERTIES],
                            schema_value,
                            new_node,
                            KW_ADDITIONAL_PROPERTIES,
                        )
                elif schema_key == KW_PATTERN_PROPERTIES:
                    for new_property_name, new_property_schema in schema_value.items():
                        new_html_id = html_id
                        new_html_id += "_" if html_id else ""
                        new_html_id += f"pattern{pattern_id}"
                        pattern_id += 1
                        new_node.pattern_properties[new_property_name] = _build_node(
                            depth + 1,
                            new_html_id,
                            new_property_name,
                            schema_file_path,
                            copy.deepcopy(path_to_element) + [new_property_name],
                            new_property_schema,
                            new_node,
                            new_property_name,
                        )
                else:
                    # Add the property name (correctly escaped) to the ID
                    new_html_id = html_id
                    new_depth = depth
                    if schema_key not in [KW_PROPERTIES, KW_PATTERN_PROPERTIES]:
                        new_depth += 1
                        new_html_id += "_" if html_id else ""
                        if not parent_key == KW_PATTERN_PROPERTIES:
                            new_html_id += escape_property_name_for_id(schema_key)
                        else:
                            new_html_id += f"pattern{pattern_id}"
                            pattern_id += 1

                    keywords[schema_key] = _build_node(
                        new_depth,
                        new_html_id,
                        schema_key,
                        schema_file_path,
                        copy.deepcopy(path_to_element) + [schema_key],
                        schema_value,
                        parent=new_node,
                        parent_key=schema_key,
                    )
            new_node.keywords = keywords
        elif isinstance(schema, list):
            array_items = []
            for i, element in enumerate(schema):
                # Add the property name (correctly escaped) to the ID
                new_html_id = html_id + ("_" if html_id else "") + "i" + str(i)

                array_items.append(
                    _build_node(
                        depth + 1,
                        new_html_id,
                        f"item {i}",
                        schema_file_path,
                        path_to_element + [i],
                        element,
                        parent=new_node,
                    )
                )
            new_node.array_items = array_items

        else:
            new_node.literal = schema

        new_node.links_to, new_node.refers_to = _resolve_ref(new_node, schema)

        return new_node

    intermediate_representation = _build_node(0, "", "root", schema_path, [], _load_schema(schema_path, []))

    return intermediate_representation


def is_combining(schema_node: SchemaNode) -> bool:
    """Test if a schema is one of the combining schema keyword"""
    return bool({"anyOf", "allOf", "oneOf", "not"}.intersection(schema_node.keywords.keys()))


def is_text_short(text: str) -> bool:
    """Check if a string is short so that we can decide whether to make the section containing it expandable or not.
    The heuristic is counting 1 for each line + 1 for each group of 80 characters a line has
    """
    return sum((len(line) / 80 + 1) for line in str(text).splitlines()) < SHORT_DESCRIPTION_NUMBER_OF_LINES


def is_deprecated(_property_dict: Dict[str, Any]) -> bool:
    """Test. Check if a property is deprecated without looking in description"""
    return False


def is_deprecated_look_in_description(schema_node: SchemaNode) -> bool:
    """Test. Check if a property is deprecated looking in description"""
    if DESCRIPTION not in schema_node.keywords:
        return False

    return bool(re.match(DEPRECATED_PATTERN, schema_node.keywords[DESCRIPTION].literal))


def get_required_properties(schema_node: SchemaNode) -> List[str]:
    required_properties = schema_node.keywords.get("required") or []
    if required_properties:
        required_properties = [p.literal for p in required_properties.array_items]

    return required_properties


def get_first_property(schema_node: SchemaNode) -> Any:
    """
    Filter. get first property of given schema no matter the property key
    Usage:
    md template does not recurse on schema to render the if portion
    instead it renders the if in the heading directly
    """
    properties = schema_node.properties
    if not properties:
        return None
    firstPropertyName = next(iter(properties))
    return properties[firstPropertyName]


def get_undocumented_required_properties(schema_node: SchemaNode) -> List[str]:
    return list(set(get_required_properties(schema_node)).difference(schema_node.properties.keys()))


def python_to_json(value: Any) -> Any:
    """Filter. Return the value as it needs to be displayed in JSON

    Used to display a string literals more explicitly for default and const values.
    """
    if value is None:
        return "null"
    if value is True:
        return "true"
    if value is False:
        return "false"

    if isinstance(value, str) and not value.startswith('"'):
        return f'"{value}"'

    return value


def get_type_name(schema_node: SchemaNode) -> Optional[str]:
    """Filter. Return the type of a property taking into account the type of items for array and enum"""

    def _python_type_to_json_type(python_type: Type[Union[str, int, float, bool, list, dict]]) -> str:
        return {
            str: TYPE_STRING,
            int: TYPE_INTEGER,
            float: TYPE_NUMBER,
            bool: TYPE_BOOLEAN,
            list: TYPE_ARRAY,
            dict: TYPE_OBJECT,
        }.get(python_type, TYPE_STRING)

    def _enum_type(enum_values: List[SchemaNode]) -> str:
        enum_type_names = [
            _python_type_to_json_type(python_type_name)
            for python_type_name in set(type(v.literal) for v in enum_values)
        ]
        if enum_type_names:
            return f"{TYPE_ENUM} (of {' or '.join(enum_type_names)})"

        return TYPE_ENUM

    def _add_subtype_if_array(type_name: str):
        if type_name == TYPE_ARRAY:
            items = schema_node.keywords.get(ITEMS, None)
            if not items:
                return type_name

            subtype = items.keywords.get(TYPE)
            if subtype:
                subtype = subtype.literal
            if TYPE_ENUM in items.keywords:
                subtype = _enum_type(items.keywords[TYPE_ENUM].array_items)

            if not subtype:
                # Too complex to guess items
                return type_name

            type_name = f"{type_name} of {subtype}"

        return type_name

    if TYPE_CONST in schema_node.keywords:
        return TYPE_CONST
    if TYPE_ENUM in schema_node.keywords:
        return _enum_type(schema_node.keywords[TYPE_ENUM].array_items)

    type_node = schema_node.keywords.get(TYPE)
    if type_node:
        if type_node.array_items:
            type_names = [node.literal for node in type_node.array_items]
        else:
            type_names = [type_node.literal]
    else:
        return None

    type_names = [_add_subtype_if_array(type_name) for type_name in type_names]

    return ", ".join(type_names[:-1]) + (" or " if len(type_names) > 1 else "") + type_names[-1]


def _get_description(schema_node: SchemaNode) -> str:
    description = ""
    description_node = schema_node.keywords.get(DESCRIPTION)
    if description_node:
        description = description_node.literal

    seen = set()
    current_node = schema_node
    while not description and current_node.refers_to:
        if current_node in seen:
            break
        seen.add(current_node)
        referenced_schema = current_node.refers_to
        referenced_description_node = referenced_schema.keywords.get(DESCRIPTION)
        if referenced_description_node:
            description = referenced_description_node.literal
        current_node = referenced_schema

    return description


def get_description(schema_node: SchemaNode) -> str:
    """Filter. Get the description of a property or an empty string"""
    return _get_description(schema_node)


def get_description_remove_default(schema_node: SchemaNode) -> str:
    """Filter. From the description attribute of a property, return the description without any default values in it.
    Will also convert None to an empty string.
    """
    description = _get_description(schema_node)
    if not description:
        return ""

    match = re.match(DEFAULT_PATTERN, description)
    if not match:
        return description

    return description[match.span(1)[1] :].lstrip()


def get_default(schema_node: SchemaNode) -> str:
    """Filter. Return the default value for a property"""
    return schema_node.default_value


def get_default_look_in_description(schema_node: SchemaNode) -> str:
    """Filter. Get the default value of a JSON Schema property. If not set, look for it in the description."""
    default_value = schema_node.default_value
    if default_value:
        return default_value

    description = schema_node.keywords.get(DESCRIPTION)
    if not description:
        return ""
    description = description.literal

    match = re.match(DEFAULT_PATTERN, description)
    if not match:
        return ""

    return match.group(2)


def get_numeric_restrictions_text(schema_node: SchemaNode, before_value: str = "", after_value: str = "") -> str:
    """Filter. Get the text to display about restrictions on a numeric type(integer or number)"""
    multiple_of = schema_node.keywords.get(MULTIPLE_OF)
    if multiple_of:
        multiple_of = multiple_of.literal
    maximum = schema_node.keywords.get(MAXIMUM)
    if maximum:
        maximum = maximum.literal
    exclusive_maximum = schema_node.keywords.get(EXCLUSIVE_MAXIMUM)
    if exclusive_maximum:
        exclusive_maximum = exclusive_maximum.literal
    minimum = schema_node.keywords.get(MINIMUM)
    if minimum:
        minimum = minimum.literal
    exclusive_minimum = schema_node.keywords.get(EXCLUSIVE_MINIMUM)
    if exclusive_minimum:
        exclusive_minimum = exclusive_minimum.literal

    # Fix minimum and exclusive_minimum both there
    if minimum is not None and exclusive_minimum is not None:
        if minimum <= exclusive_minimum:
            exclusive_minimum = None
        else:
            minimum = None

    minimum_fragment = ""
    if minimum is not None:
        minimum_fragment += f"greater or equal to {before_value}{minimum}{after_value}"
    if exclusive_minimum is not None:
        minimum_fragment += f"strictly greater than {before_value}{exclusive_minimum}{after_value}"

    # Fix maximum and exclusive_maximum both there
    if maximum is not None and exclusive_maximum is not None:
        if maximum > exclusive_maximum:
            exclusive_maximum = None
        else:
            maximum = None

    maximum_fragment = ""
    if maximum is not None:
        maximum_fragment += f"lesser or equal to {before_value}{maximum}{after_value}"
    if exclusive_maximum is not None:
        maximum_fragment += f"strictly lesser than {before_value}{exclusive_maximum}{after_value}"

    result = "Value must be "
    touched = False
    if minimum_fragment:
        touched = True
        result += minimum_fragment
    if maximum_fragment:
        if touched:
            result += " and "
        touched = True
        result += maximum_fragment
    if multiple_of:
        if touched:
            result += " and "
        result += f"a multiple of {before_value}{multiple_of}{after_value}"

    return result if touched else ""


def escape_property_name_for_id(property_name: str) -> str:
    """Filter. Escape unsafe characters in a property name so that it can be used in a HTML id"""

    escaped = re.sub("[^0-9a-zA-Z_-]", "_", str(property_name))
    if not escaped[0].isalpha():
        escaped = "a" + escaped
    return escaped


def first_line(example_text: str, max_length=False) -> str:
    """
    Filter. retrieve first line of string + add ... at the end if text has multiple lines
    cut line at max_length
    """
    part_line = example_text.partition("\n")
    first_line = part_line[0]
    etc = (part_line[1] == "\n") or (len(first_line) > max_length)
    if max_length:
        first_line = first_line[:max_length]
    return first_line + (" ..." if etc else "")


def deprecated(config, schema: SchemaNode) -> bool:
    return is_deprecated_look_in_description(schema) if config.deprecated_from_description else is_deprecated(schema)


def highlight_json_example(example_text: str) -> str:
    """Filter. Return an highlighted version of the provided JSON text"""
    return highlight(example_text, JavascriptLexer(), HtmlFormatter())


def get_local_time() -> str:
    return datetime.now(tz=reference.LocalTimezone()).strftime("%Y-%m-%d at %H:%M:%S %z")


def generate_from_schema(
    schema_file: Union[str, Path, TextIO],
    loaded_schemas: Optional[Dict[str, Any]] = None,
    minify: bool = True,
    deprecated_from_description: bool = False,
    default_from_description: bool = False,
    expand_buttons: bool = False,
    link_to_reused_ref: bool = True,
    config: GenerationConfiguration = None,
) -> str:
    config = config or _get_final_config(
        minify=minify,
        deprecated_from_description=deprecated_from_description,
        default_from_description=default_from_description,
        expand_buttons=expand_buttons,
        copy_css=False,
        copy_js=False,
        link_to_reused_ref=link_to_reused_ref,
    )

    templates_directory = os.path.join(config.templates_directory, config.template_name)
    base_template_path = os.path.join(templates_directory, TEMPLATE_FILE_NAME)

    md = markdown2.Markdown(extras=config.markdown_options)
<<<<<<< HEAD
    loader = FileSystemLoader(template_folder)
    env = jinja2.Environment(
        loader=loader,
        extensions=[loopcontrols],
        trim_blocks=(config.template_name == "md"),
        lstrip_blocks=(config.template_name == "md"),
    )
    if config.template_name == "md":
        mdTemplate = MdTemplate(config)
        mdTemplate.register_jinja(env)

=======
    loader = FileSystemLoader(templates_directory)
    env = jinja2.Environment(loader=loader)
>>>>>>> 6b660e10
    env.filters["markdown"] = (
        lambda text: jinja2.Markup(md.convert(text)) if config.description_is_markdown else lambda t: t
    )
    env.filters["python_to_json"] = python_to_json
    env.filters["get_default"] = get_default_look_in_description if config.default_from_description else get_default
    env.filters["get_type_name"] = get_type_name
    env.filters["get_description"] = (
        get_description_remove_default if config.default_from_description else get_description
    )
    env.filters["get_numeric_restrictions_text"] = get_numeric_restrictions_text

    env.filters["get_required_properties"] = get_required_properties
    env.filters["get_first_property"] = get_first_property
    env.filters["get_undocumented_required_properties"] = get_undocumented_required_properties
    env.filters["highlight_json_example"] = highlight_json_example
    env.filters["first_line"] = first_line

    env.tests["combining"] = is_combining
    env.tests["description_short"] = is_text_short
    env.tests["deprecated"] = lambda schema: deprecated(config, schema)
    env.globals["get_local_time"] = get_local_time

    with open(base_template_path, "r") as template_fp:
        template = env.from_string(template_fp.read())

    if isinstance(schema_file, list):
        # Backward compatibility
        schema_file = os.path.sep.join(schema_file)

    intermediate_schema = build_intermediate_representation(schema_file, config, loaded_schemas)

    rendered = template.render(schema=intermediate_schema, config=config)

    if minify:
        if config.template_name == "md":
            # remove multiple contiguous empty lines
            rendered = re.sub(r"\n\s*\n", "\n\n", rendered)
        else:
            rendered = htmlmin.minify(rendered)

    return rendered


def generate_from_filename(
    schema_file_name: Union[str, Path],
    result_file_name: str,
    minify: bool = True,
    deprecated_from_description: bool = False,
    default_from_description: bool = False,
    expand_buttons: bool = False,
    copy_css: bool = True,
    copy_js: bool = True,
    link_to_reused_ref: bool = True,
    config: GenerationConfiguration = None,
) -> None:
    """Generate the schema documentation from a filename"""
    config = config or _get_final_config(
        minify=minify,
        deprecated_from_description=deprecated_from_description,
        default_from_description=default_from_description,
        expand_buttons=expand_buttons,
        copy_css=copy_css,
        copy_js=copy_js,
        link_to_reused_ref=link_to_reused_ref,
    )

    if isinstance(schema_file_name, str):
        schema_file_name = os.path.realpath(schema_file_name)
    elif isinstance(schema_file_name, Path):
        schema_file_name = str(schema_file_name.resolve())

    rendered_schema_doc = generate_from_schema(
        schema_file_name,
        minify=minify,
        deprecated_from_description=deprecated_from_description,
        default_from_description=default_from_description,
        expand_buttons=expand_buttons,
        link_to_reused_ref=link_to_reused_ref,
        config=config,
    )

    copy_css_and_js_to_target(result_file_name, config)

    with open(result_file_name, "w", encoding="utf-8") as result_schema_doc:
        result_schema_doc.write(rendered_schema_doc)


def generate_from_file_object(
    schema_file: TextIO,
    result_file: TextIO,
    minify: bool = True,
    deprecated_from_description: bool = False,
    default_from_description: bool = False,
    expand_buttons: bool = False,
    copy_css: bool = True,
    copy_js: bool = True,
    link_to_reused_ref: bool = True,
    config: GenerationConfiguration = None,
) -> None:
    """Generate the JSON schema documentation from opened file objects for both input and output files. The
    result_file should be opened in write mode.
    """
    config = config or _get_final_config(
        minify=minify,
        deprecated_from_description=deprecated_from_description,
        default_from_description=default_from_description,
        expand_buttons=expand_buttons,
        copy_css=copy_css,
        copy_js=copy_js,
        link_to_reused_ref=link_to_reused_ref,
    )

    result = generate_from_schema(schema_file, config=config)

    copy_css_and_js_to_target(result_file.name, config)

    result_file.write(result)


def copy_css_and_js_to_target(result_file_path: str, config: GenerationConfiguration) -> None:
    """Copy the CSS and JS files needed to display the resulting page to the directory containing the result file"""
    files_to_copy = []
    if config.copy_css:
        files_to_copy.append(CSS_FILE_NAME)
    if config.copy_js:
        files_to_copy.append(JS_FILE_NAME)
    if not files_to_copy:
        return

    target_directory = os.path.dirname(result_file_path)
    source_directory = os.path.join(config.templates_directory, config.template_name)
    if target_directory == source_directory:
        return

    for file_to_copy in files_to_copy:
        source_file_path = os.path.join(source_directory, file_to_copy)
        if not os.path.exists(source_file_path):
            continue
        try:
            shutil.copy(source_file_path, os.path.join(target_directory, file_to_copy))
        except shutil.SameFileError:
            print(f"Not copying {file_to_copy} to {os.path.abspath(target_directory)}, file already exists")


def _get_final_config(
    minify: bool,
    deprecated_from_description: bool,
    default_from_description: bool,
    expand_buttons: bool,
    copy_css: bool,
    copy_js: bool,
    link_to_reused_ref: bool,
    config: Union[str, Path, TextIO, Dict[str, Any], GenerationConfiguration] = None,
    config_parameters: List[str] = None,
) -> GenerationConfiguration:
    if config:
        final_config = _load_config(config)
    else:
        final_config = GenerationConfiguration(
            minify=minify,
            deprecated_from_description=deprecated_from_description,
            default_from_description=default_from_description,
            expand_buttons=expand_buttons,
            link_to_reused_ref=link_to_reused_ref,
            copy_css=copy_css,
            copy_js=copy_js,
        )
        if (
            not minify
            or deprecated_from_description
            or default_from_description
            or expand_buttons
            or not link_to_reused_ref
        ):
            logging.info(CONFIG_DEPRECATION_MESSAGE)

    if config_parameters:
        final_config = _apply_config_cli_parameters(final_config, config_parameters)

    return final_config


def _load_config(
    config_parameter: Optional[Union[str, Path, TextIO, Dict[str, Any], GenerationConfiguration]]
) -> GenerationConfiguration:
    """Load the configuration from either the path (as str or Path) to a config file, the open config file object,
    The loaded config as a dict or the GenerateConfiguration object directly.
    """
    if config_parameter is None:
        return GenerationConfiguration()

    if isinstance(config_parameter, GenerationConfiguration):
        return config_parameter

    if isinstance(config_parameter, dict):
        config_dict = config_parameter
    elif isinstance(config_parameter, (str, Path)):
        if isinstance(config_parameter, str):
            real_path = os.path.realpath(config_parameter)
        else:
            real_path = str(config_parameter.resolve())
        with open(os.path.realpath(real_path), encoding="utf-8") as config_fp:
            config_dict = yaml.safe_load(config_fp.read())
    else:
        config_dict = yaml.safe_load(config_parameter.read())

    return GenerationConfiguration.from_dict(config_dict)


def _apply_config_cli_parameters(
    current_configuration: GenerationConfiguration, config_cli_parameters: List[str]
) -> GenerationConfiguration:
    if not config_cli_parameters:
        return current_configuration

    current_configuration_as_dict = current_configuration.to_dict()
    for parameter in config_cli_parameters:
        if "=" in parameter:
            parameter_name, parameter_value = parameter.split("=")
            try:
                parameter_value = json.loads(parameter_value)
            except JSONDecodeError:
                pass
        else:
            parameter_name = parameter
            if parameter_name.startswith("no_") or parameter_name.startswith("no-"):
                parameter_value = False
                parameter_name = parameter_name[3:]  # Strip the `no_`/`no-`
            else:
                parameter_value = True
        current_configuration_as_dict[parameter_name] = parameter_value

    return GenerationConfiguration.from_dict(current_configuration_as_dict)


@click.command()
@click.argument("schema_file", nargs=1, type=click.File("r", encoding="utf-8"))
@click.argument("result_file", nargs=1, type=click.File("w+", encoding="utf-8"), default="schema_doc.html")
@click.option(
    "--config-file", type=click.File("r", encoding="utf-8"), help="JSON or YAML file containing generation parameters"
)
@click.option(
    "--config",
    multiple=True,
    help="Override generation parameters from the configuration file. "
    "Format is parameter_name=parameter_value. For example: --config minify=false. Can be repeated.",
)
@click.option("--minify/--no-minify", default=True, help="Run minification on the HTML result")
@click.option(
    "--deprecated-from-description", is_flag=True, help="Look in the description to find if an attribute is deprecated"
)
@click.option(
    "--default-from-description", is_flag=True, help="Look in the description to find an attribute default value"
)
@click.option("--expand-buttons", is_flag=True, help="Add 'Expand all' and 'Collapse all' buttons at the top")
@click.option("--copy-css/--no-copy-css", default=True, help=f"Copy {CSS_FILE_NAME} to the folder of the result_file")
@click.option("--copy-js/--no-copy-js", default=True, help=f"Copy {JS_FILE_NAME} to the folder of the result_file")
@click.option(
    "--link-to-reused-ref/--no-link-to-reused-ref",
    default=True,
    help="If set and 2 parts of the schema refer to the same definition, the definition will only be rendered once "
    "and all other references will be replaced by a link.",
)
def main(
    schema_file: TextIO,
    result_file: TextIO,
    config_file: TextIO,
    config: List[str],
    minify: bool,
    deprecated_from_description: bool,
    default_from_description: bool,
    expand_buttons: bool,
    copy_css: bool,
    copy_js: bool,
    link_to_reused_ref: bool,
) -> None:
    start = datetime.now()
    config = _get_final_config(
        minify=minify,
        deprecated_from_description=deprecated_from_description,
        default_from_description=default_from_description,
        expand_buttons=expand_buttons,
        copy_css=copy_css,
        copy_js=copy_js,
        link_to_reused_ref=link_to_reused_ref,
        config=config_file,
        config_parameters=config,
    )

    generate_from_file_object(schema_file, result_file, config=config)
    duration = datetime.now() - start
    print(f"Generated {result_file.name} in {duration}")


if __name__ == "__main__":
    main()<|MERGE_RESOLUTION|>--- conflicted
+++ resolved
@@ -1713,8 +1713,7 @@
     base_template_path = os.path.join(templates_directory, TEMPLATE_FILE_NAME)
 
     md = markdown2.Markdown(extras=config.markdown_options)
-<<<<<<< HEAD
-    loader = FileSystemLoader(template_folder)
+    loader = FileSystemLoader(templates_directory)
     env = jinja2.Environment(
         loader=loader,
         extensions=[loopcontrols],
@@ -1725,10 +1724,6 @@
         mdTemplate = MdTemplate(config)
         mdTemplate.register_jinja(env)
 
-=======
-    loader = FileSystemLoader(templates_directory)
-    env = jinja2.Environment(loader=loader)
->>>>>>> 6b660e10
     env.filters["markdown"] = (
         lambda text: jinja2.Markup(md.convert(text)) if config.description_is_markdown else lambda t: t
     )
