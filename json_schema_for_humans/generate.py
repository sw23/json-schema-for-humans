--- conflicted
+++ resolved
@@ -106,7 +106,6 @@
     link_to_reused_ref: bool = True
     recursive_detection_depth: int = 25
     template_name: str = "js"
-<<<<<<< HEAD
     # markdown2 extra parameters can be added here: https://github.com/trentm/python-markdown2/wiki/Extras
     markdown_options: Any = field(
         default_factory=lambda: {
@@ -114,9 +113,6 @@
             "tables": None,
         }
     )
-=======
-    break_on_newline: bool = True
->>>>>>> c3c87a60
 
 
 class SchemaNode:
@@ -1262,14 +1258,7 @@
     template_folder = os.path.join(os.path.dirname(__file__), TEMPLATE_FOLDER, config.template_name)
     base_template_path = os.path.join(template_folder, TEMPLATE_FILE_NAME)
 
-<<<<<<< HEAD
     md = markdown2.Markdown(extras=config.markdown_options)
-=======
-    md_extras = {"fenced-code-blocks": {"cssclass": "highlight jumbotron"}, "tables": None}
-    if config.break_on_newline:
-        md_extras["break-on-newline"] = None
-    md = markdown2.Markdown(extras=md_extras)
->>>>>>> c3c87a60
     loader = FileSystemLoader(template_folder)
     env = jinja2.Environment(loader=loader)
     env.filters["markdown"] = (
