--- conflicted
+++ resolved
@@ -34,13 +34,8 @@
         content = self.generate_case(case_name, config)
         expected_content = self.get_expected_case(example_dir, test_case, case_name)
 
-<<<<<<< HEAD
-        # remove generation date on both contents
-        content = GENERATED_TIMESTAMP_REGEXP.sub("on date", content)
-=======
         # remove generated date on both contents
         regexp = r"^(Generated using \[json-schema-for-humans\]\(https:[^)]+\) on) (.+)$"
         content = re.sub(regexp, r"\1 date", content, flags=re.MULTILINE)
->>>>>>> d0f07065
 
         assert expected_content == content