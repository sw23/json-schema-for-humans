import os
from typing import List
import pytest
from dataclasses import dataclass
from pathlib import Path

from json_schema_for_humans.generation_configuration import GenerationConfiguration
from tests.md_utils_asserts import MdUtilsAsserts

<<<<<<< HEAD
configBadge = GenerationConfiguration(template_name="md", template_md_options={"badge_as_image": True})
configNoBadge = GenerationConfiguration(template_name="md", template_md_options={"badge_as_image": False})
testCases = []
current_dir = os.path.dirname(os.path.abspath(__file__))
parent_dir = os.path.dirname(current_dir)
example_dir = os.path.join(parent_dir, "docs", "examples")
cases_source_dir = os.path.join(example_dir, "cases")

for case_name in os.listdir(cases_source_dir):
    name, ext = os.path.splitext(case_name)
    case_source = os.path.abspath(os.path.join(cases_source_dir, case_name))
    if not os.path.isfile(case_source) or ext != ".json":
        continue
    testCases.append(("examples_md_default", name, configNoBadge))
    testCases.append(("examples_md_with_badges", name, configBadge))
    break
=======
config_badge = GenerationConfiguration(template_name="md", template_md_options={"badge_as_image": True})
config_no_badge = GenerationConfiguration(template_name="md", template_md_options={"badge_as_image": False})


@dataclass
class TestCase:
    name: str
    config: GenerationConfiguration


def list_cases() -> List[str]:
    test_cases: List[str] = []
    for case_file_path in (Path(__file__).parent / "cases").iterdir():
        if not (case_file_path.is_file() and case_file_path.exists() and case_file_path.name.endswith(".json")):
            continue
        test_cases.append(os.path.splitext(case_file_path.name)[0])
    return test_cases
>>>>>>> d0f07065


class TestMdGenerate(MdUtilsAsserts):
    @pytest.mark.parametrize("test_case", list_cases())
    @pytest.mark.parametrize("with_badge", [True, False])
    def test_basic(self, test_case: str, with_badge: bool):
        """Test rendering a basic schema with title"""
<<<<<<< HEAD
        self.assert_case_equals(example_dir, testCase, template, config)
=======
        self.assert_case_equals(
            "with_badge" if with_badge else "without_badge",
            test_case,
            GenerationConfiguration(template_name="md", template_md_options={"badge_as_image": with_badge}),
        )
>>>>>>> d0f07065
<|MERGE_RESOLUTION|>--- conflicted
+++ resolved
@@ -7,24 +7,6 @@
 from json_schema_for_humans.generation_configuration import GenerationConfiguration
 from tests.md_utils_asserts import MdUtilsAsserts
 
-<<<<<<< HEAD
-configBadge = GenerationConfiguration(template_name="md", template_md_options={"badge_as_image": True})
-configNoBadge = GenerationConfiguration(template_name="md", template_md_options={"badge_as_image": False})
-testCases = []
-current_dir = os.path.dirname(os.path.abspath(__file__))
-parent_dir = os.path.dirname(current_dir)
-example_dir = os.path.join(parent_dir, "docs", "examples")
-cases_source_dir = os.path.join(example_dir, "cases")
-
-for case_name in os.listdir(cases_source_dir):
-    name, ext = os.path.splitext(case_name)
-    case_source = os.path.abspath(os.path.join(cases_source_dir, case_name))
-    if not os.path.isfile(case_source) or ext != ".json":
-        continue
-    testCases.append(("examples_md_default", name, configNoBadge))
-    testCases.append(("examples_md_with_badges", name, configBadge))
-    break
-=======
 config_badge = GenerationConfiguration(template_name="md", template_md_options={"badge_as_image": True})
 config_no_badge = GenerationConfiguration(template_name="md", template_md_options={"badge_as_image": False})
 
@@ -42,7 +24,6 @@
             continue
         test_cases.append(os.path.splitext(case_file_path.name)[0])
     return test_cases
->>>>>>> d0f07065
 
 
 class TestMdGenerate(MdUtilsAsserts):
@@ -50,12 +31,8 @@
     @pytest.mark.parametrize("with_badge", [True, False])
     def test_basic(self, test_case: str, with_badge: bool):
         """Test rendering a basic schema with title"""
-<<<<<<< HEAD
-        self.assert_case_equals(example_dir, testCase, template, config)
-=======
         self.assert_case_equals(
             "with_badge" if with_badge else "without_badge",
             test_case,
             GenerationConfiguration(template_name="md", template_md_options={"badge_as_image": with_badge}),
-        )
->>>>>>> d0f07065
+        )