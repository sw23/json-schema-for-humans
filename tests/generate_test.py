--- conflicted
+++ resolved
@@ -458,7 +458,14 @@
     _assert_required(soup, [False, True, True, True, False])
 
 
-<<<<<<< HEAD
+def test_single_element_allOf() -> None:
+    """Test loading schema that has a single-element allOf property"""
+    soup = _generate_case("single_element_allOf")
+
+    _assert_title(soup, "Schema containing a single-element allOf")
+    _assert_descriptions(soup, ["Schema containing a single-element allOf", "My string definition"])
+
+
 def test_json_with_tabs() -> None:
     """Test loading the schema when tabs are present rather than spaces. Regression test for #45"""
     temp_schema_file = tempfile.NamedTemporaryFile(mode="w+", delete=False, suffix=".json")
@@ -473,12 +480,4 @@
         os.remove(created_filename)
         temp_html_file.seek(0)
         soup = BeautifulSoup(temp_html_file.read(), "html.parser")
-        _assert_basic_case(soup)
-=======
-def test_single_element_allOf() -> None:
-    """Test loading schema that has a single-element allOf property"""
-    soup = _generate_case("single_element_allOf")
-
-    _assert_title(soup, "Schema containing a single-element allOf")
-    _assert_descriptions(soup, ["Schema containing a single-element allOf", "My string definition"])
->>>>>>> e99c46eb
+        _assert_basic_case(soup)